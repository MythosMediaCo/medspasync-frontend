--- conflicted
+++ resolved
@@ -1,4 +1,3 @@
-// vite.config.js
 import { defineConfig } from 'vite';
 import react from '@vitejs/plugin-react';
 import { visualizer } from 'rollup-plugin-visualizer';
@@ -26,9 +25,5 @@
   define: {
     'process.env': process.env
   },
-<<<<<<< HEAD
-  base: process.env.NODE_ENV === 'production' ? '/medspasync-frontend/' : '/'
-=======
-  base: '/medspasync-frontend/'
->>>>>>> b0165443
+  base: process.env.NODE_ENV === 'production' ? '/medspasync-frontend/' : '/',
 });